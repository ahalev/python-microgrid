import pandas as pd
import numpy as np
from copy import copy
import cvxpy as cp
import operator
import math
import time
import sys


DEFAULT_HORIZON = 24 #in hours
DEFAULT_TIMESTEP = 1 #in hours
ZERO = 10**-5

'''
The following classes are used to contain the information related to the different components
of the microgrid. Their main use is for easy access in a notebook.
'''

class Battery:

    """
    The class battery is used to store the information related to the battery in a microgrid. One of the main use for
    this class is for an easy access to information in a notebook using the battery object contained in a microgrid.

    Parameters
    ----------
    param_battery : dataframe
        All the data to initialize the battery.
    capa_to_charge : float
        Represents the amount of energy that a battery can charge before being full.
    capa_to_discharge : float
        Represents the amount of energy available that a battery can discharge before being empty.

    Attributes
    ----------
    soc: float
        Value between 0 and 1 representing the state of charge of the battery (1 being full, 0 being empty)
    capacity: int
        Total energy capacity of the battery (kWh).
    soc_max: float
        Value representing the maximum SOC that a battery can reach
    soc_min: float
        Value representing the minimum SOC that a battery can reach
    p_charge_max: float
        Value representing the maximum charging rate of the battery (kW)
    p_discharge_max: float
        Value representing the maximum discharging rate of the battery (kW)
    efficiency: float
        Value between 0 and 1 representing a one-way efficiency of the battery (considering same efficiency for charging
        and discharging).
    cost_cycle: float
        Value representing the cost of using the battery in $/kWh.
    capa_to_charge : float
        Represents the amount of energy that a battery can charge before being full.
    capa_to_discharge : float
        Represents the amount of energy available that a battery can discharge before being empty.


    Notes
    -----
    Another way to use this information in a notebook is to use /tab/ after /microgrid.battery./ so you can see all the
    battery attributes.

    Examples
    --------
    >>> m_gen=mg.MicrogridGenerator(nb_microgrid=1,path='your_path')
    >>> m_gen.generate_microgrid()
    >>> m_gen.microgrids[0].battery
    You can then add a point and use tab to have suggestion of the different paramterers
    You can access state of charge for example with:
    >>> m_gen.microgrids[0].battery.soc
    """

    def __init__(self, param_battery, capa_to_charge, capa_to_discharge):

        self.soc = param_battery['battery_soc_0'].values[0]
        self.capacity = param_battery['battery_capacity'].values[0]
        self.soc_max = param_battery['battery_soc_max'].values[0]
        self.soc_min = param_battery['battery_soc_min'].values[0]
        self.p_charge_max = param_battery['battery_power_charge'].values[0]
        self.p_discharge_max = param_battery['battery_power_discharge'].values[0]
        self.efficiency = param_battery['battery_efficiency'].values[0]
        self.cost_cycle = param_battery['battery_cost_cycle'].values[0]
        self.capa_to_charge = capa_to_charge
        self.capa_to_discharge = capa_to_discharge


class Genset:
    """
    The class Genset is used to store the information related to the genset in a microgrid. One of the main use for
    this class is for an easy access to information in a notebook using the genset object contained in a microgrid.

    Parameters
    ----------
    param : dataframe
        All the data to initialize the genset.

    Attributes
    ----------
    rater_power: int
        Maximum rater power of the genset.
    p_min: float
        Value representing the minimum operating power of the genset (kW)
    p_max: float
        Value representing the maximum operating power of the genset (kW)
    fuel_cost: float
        Value representing the cost of using the genset in $/kWh.

    Notes
    -----
    Another way to use this information in a notebook is to use /tab/ after /microgrid.genset./ so you can see all the
    genset attributes.

    Examples
    --------
    >>> m_gen=mg.MicrogridGenerator(nb_microgrid=1,path='your_path')
    >>> m_gen.generate_microgrid()
    >>> m_gen.microgrids[0].genset
    You can then add a point and use tab to have suggestion of the different paramaterers
    You can access the maximum power max for example with:
    >>> m_gen.microgrids[0].genset.p_max
    """
    def __init__(self, param):
        self.rater_power = param['genset_rated_power'].values[0]
        self.p_min = param['genset_pmin'].values[0]
        self.p_max = param['genset_pmax'].values[0]
        self.fuel_cost = param['fuel_cost'].values[0]


class Grid:
    """
    The class Grid is used to store the information related to the grid in a microgrid. One of the main use for
    this class is for an easy access to information in a notebook using the grid object contained in a microgrid.

    Parameters
    ----------
    param : dataframe
        All the data to initialize the grid.
    status: int
        Whether the grid is connected or not at the first time step.


    Attributes
    ----------
    power_export: float
        Value representing the maximum export power to the grid (kW)
    power_import: float
        Value representing the maximum import power from the grid (kW)
    price_export: float
        Value representing the cost of exporting to the grid in $/kWh.
    price_import: float
        Value representing the cost of importing to the grid in $/kWh.
    status: int, binary
        Binary value representing whether the grid is connected or not (for example 0 represent a black-out of the
        main grid).

    Notes
    -----
    Another way to use this information in a notebook is to use /tab/ after /microgrid.grid./ so you can see all the
    grid attributes.

    Examples
    --------
    >>> m_gen=mg.MicrogridGenerator(nb_microgrid=1,path='your_path')
    >>> m_gen.generate_microgrid()
    >>> m_gen.microgrids[0].grid
    You can then add a point and use tab to have suggestion of the different paramaterers
    You can access the status of the grid for example with:
    >>> m_gen.microgrids[0].grid.status
    """
    def __init__(self, param, status):
        self.power_export = param['grid_power_export'].values[0]
        self.power_import = param['grid_power_import'].values[0]
        self.price_export = param['grid_price_export'].values[0]
        self.price_import = param['grid_price_import'].values[0]
        self.status = status


class Microgrid:

    """
    The class microgrid implement a microgrid. It is also used to run the simulation and different benchmarks.

    Parameters
    ----------
    parameters : dataframe
        In parameters we find:
            -'parameters': a dataframe containing all the fixed (not changing with time ) parameters of the microgrid
            -'architecture': a dictionnary containing a binary variable for each possible generator and indicating if
             this microgrid has one of them
            -'load': the load time series
            -'pv': the pv time series
            -'grid_ts': a time series of 1 and 0 indicating whether the grid is available
            -'df_actions': an empty dataframe representing the actions that the microgrid can take
            -'df_status': a dataframe representing the parameters of the microgrid that change with time, with the
             information for the first time step
            -'df_actual_generation': an empty dataframe that is used to store what actually happens in the microgrid
             after control actions are taken
            -'df_cost': dataframe to track the cost of operating the microgrid at each time step
            -'control_dict': an example of the control dictionnary that needs to be passed in run to operate the
             microgrid
    horizon : int, optional
        The horizon considered to control the microgrid, mainly used in the MPC function and to return the forecasting
         values (in hour).
    timestep : int, optional
        Time step the microgrid is operating at (in hour).

    Attributes
    ----------
        parameters: dataframe
            A dataframe containing all the fixed (not changing with time ) parameters of the microgrid
        architecture : dictionnary
            A dictionnary containing a binary variable for each possible generator and indicating if
            this microgrid has one of them
        _load_ts: dataframe
            The time series of load
        _pv_ts: dataframe
            Time series of PV generation
        pv: float
            The PV production at _run_timestep
        load: float
            The load consumption at _run_timestep
        _grid_status_ts: dataframe
            A timeseries of binary values indicating whether the grid is connected or not.
        _df_record_control_dict: dataframe
            This dataframe is used to record the control actions taked at each time step.
        _df_record_state : dataframe
            This dataframe is used to record the variable parameters of the microgrid at each time step.
        _df_record_actual_production : dataframe
            This dataframe is used to record the actual generation of the microgrid at each time step.
        _df_record_cost : dataframe
            This dataframe is used to record the cost of operating the microgrid at each time step.
        _df_cost_per_epochs  : dataframe
            In the case we run the simulation through multiple epochs, this dataframe is used to record the cost of
             operating the microgrid at each time step of each epoch.
        horizon : int, optional
            The horizon considered to control the microgrid, mainly used in the MPC function and to return the forecasting
             values (in hour).
        _run_timestep : int
            Time step the microgrid is operating at (in hour).
        _data_length: int
            Represents the number of time steps in PV/Load files (minimum between the 2) that will be used to run the
            simulation.
        done: True or False
            Indicates whether a simulation is done or not
        _has_run_rule_based_baseline: True or False
            Indicates whether the rule based benchmark has already been run or not.
        _has_run_mpc_baseline: True or False
            Indicates whether the MPC benchmark has already been run or not.
        _epoch: int
            Tracks what epoch the microgrid is at
        _zero: float
            Approximate value to 0, used in some comparisons
        control_dict: dictionnary
            Represents the list of control actions to pass in the run function
        battery: object
            Represents all the parameter of the battery, including the value changing with time (in this case it is the
            value at _run_timestep).
        genset: object
            Represents all the parameter of the genset, including the value changing with time (in this case it is the
            value at _run_timestep).
        grid: object
            Represents all the parameter of the grid, including the value changing with time (in this case it is the
            value at _run_timestep).

    Notes
    -----
    We are trying to keep hidden a lot of what is happening under the hood to simplify using this class for control or
    RL research at the maximum. A few notes, in this class parameters refer to the fixed parameters of the microgrid,
    meaning they don't vary with time. The varying parameters can be found in either the other classes or
    _df_record_state.

    Examples
    --------
    To create microgrids through MicrogridGenerator:
    >>> m_gen=mg.MicrogridGenerator(nb_microgrid=1,path='your_path')
    >>> m_gen.generate_microgrid()
    >>>microgrid = m_gen.microgrid[0]

    To plot informations about the microgrid:
    >>> microgrid.print_info()
    >>> microgrid.print_control_info()

    To compute the benchmarks:
    >>> microgrid.compute_benchmark() # to compute them all
    >>> microgrid.compute_benchmark('mpc_linprog') #to compute only the MPC

    For example, a simple control loop:
    >>> while m_gen.microgrids[0].done == False:
    >>>     load = mg_data['load']
    >>>     pv = mg_data['pv']
    >>>     control_dict = {'battery_charge': 0, 'battery_discharge': 0,'grid_import': max(0, load-pv),'grid_export':0,'pv': min(pv, load),}
    >>>     mg_data = m_gen.microgrids[0].run(control_dict)
    """

    def __init__(self, parameters, horizon=DEFAULT_HORIZON, timestep=DEFAULT_TIMESTEP):

        #list of parameters
        #this is a static dataframe: parameters of the microgrid that do not change with time
        self.parameters = parameters['parameters']
        self.architecture =  parameters['architecture']

        #different timeseries
        self._load_ts=parameters['load']
        self._pv_ts=parameters['pv']

        self.pv=self._pv_ts.iloc[0,0]
        self.load = self._load_ts.iloc[0, 0]
        if parameters['architecture']['grid']==1:
            self._grid_status_ts=parameters['grid_ts'] #time series of outages
            #self.grid_status = self._grid_status_ts.iloc[0, 0]
            #todo if we move to time series of price
            #self.grid_price_import=0
            #self.grid_price_export=0

        # those dataframe record what is hapepning at each time step
        self._df_record_control_dict=parameters['df_actions']
        self._df_record_state = parameters['df_status']
        self._df_record_actual_production = parameters['df_actual_generation']
        self._df_record_cost = parameters['df_cost']
        self._df_cost_per_epochs = parameters['df_cost']
        self.horizon = horizon
        self._tracking_timestep = 0
        self._data_length = min(self._load_ts.shape[0], self._pv_ts.shape[0])
        self.done = False
        self._has_run_rule_based_baseline = False
        self._has_run_mpc_baseline = False
        self._epoch=0
        self._zero = ZERO
        self.control_dict = parameters['control_dict']
        if self.architecture['battery'] == 1:
            self.battery = Battery(self.parameters,
                                   self._df_record_state.capa_to_charge,
                                   self._df_record_state.capa_to_discharge)
        if self.architecture['genset'] == 1:
            self.genset = Genset(self.parameters)
        if self.architecture['grid'] == 1:
            self.grid = Grid(self.parameters, self._grid_status_ts.iloc[0, 0])

    def set_horizon(self, horizon):
        """Function used to change the horizon of the simulation."""
        self.horizon = horizon


    def update_variables(self):
        """ Function that updates the variablers containing the parameters of the microgrid changing with time. """
        self.pv = self._pv_ts.iloc[self._tracking_timestep, 0]
        self.load = self._load_ts.iloc[self._tracking_timestep, 0]
        if self.architecture['grid']==1:
            self.grid_status = self._grid_status_ts.iloc[self._tracking_timestep, 0]

        if self.architecture['battery'] == 1:
            self.battery.soc = self._df_record_state.battery_soc.iloc[-1]
            self.battery.capa_to_discharge = self._df_record_state.capa_to_discharge.iloc[-1]
            self.battery.capa_to_charge = self._df_record_state.capa_to_charge.iloc[-1]


    def get_control_dict(self):
        """ Function that returns the control_dict. """
        return self.control_dict


    def get_parameters(self):
        """ Function that returns the parameters of the microgrid. """
        return self.parameters


    def get_cost(self):
        """ Function that returns the cost associated the operation of the last time step. """
        return self._df_record_cost.iloc[-1]


    def get_updated_values(self):
        """
        Function that returns microgrid parameters that change with time. Depending on the architecture we have:
            - PV production
            - Load
            - Battery state of charge
            - Battery capacity to charge
            - Battery capacity to discharge
            - Whether the grid is connected or not
        """
        mg_data = {}

        for i in self._df_record_state.columns:
            mg_data[i] = self._df_record_state[i].iloc[-1]

        return mg_data


    def forecast_all(self):
        """ Function that returns the PV, load and grid_status forecasted values for the next horizon. """
        forecast = {
            'pv': self.forecast_pv(),
            'load': self.forecast_load(),
        }
        if self.architecture['grid'] == 1:
            forecast['grid_status'] = self.forecast_grid_status()

        return forecast


    def forecast_pv(self):
        """ Function that returns the PV forecasted values for the next horizon. """
        return self._pv_ts.iloc[self._tracking_timestep:self._tracking_timestep + self.horizon].values.flatten()


    def forecast_load(self):
        """ Function that returns the load forecasted values for the next horizon. """
        return self._load_ts.iloc[self._tracking_timestep:self._tracking_timestep + self.horizon].values.flatten()

    def forecast_grid_status(self):
        """ Function that returns the grid_status forecasted values for the next horizon. """
        return self._grid_status_ts.iloc[
               self._tracking_timestep:self._tracking_timestep + self.horizon].values.flatten()


    #if return whole pv and load ts, the time can be counted in notebook
    def run(self, control_dict):
        """
        Function to 'run' the microgrid and iterate over the dataset.

        Parameters
        ----------
        control_dict : dictionnary
            Dictionnary containing the different control actions we want to apply to the microgrid. Its fields depend
            on the architecture of the microgrid

        Return
        ----------
        self.get_updated_values(): dictionnary
            Return all the parameters that change with time in the microgrid. CF this function for more details.

        Notes
        ----------
        This loop is the main connexion with a user in a notebook. That is where the simulation is ran and where the
        control actions are recorder and applied.

        """

        control_dict['load'] = self.load
        control_dict['pv'] = self.pv

        self._df_record_control_dict = self._record_action(control_dict, self._df_record_control_dict)



        self._df_record_actual_production = self._record_production(control_dict,
                                                                         self._df_record_actual_production,
                                                                    self._df_record_state)

        self.df_cost = self._record_cost(self._df_record_actual_production.iloc[-1,:].to_dict(),
                                                           self._df_record_cost)


        self._tracking_timestep += 1
        self.update_variables()

        self._df_record_state = self._update_status(control_dict,
                                                    self._df_record_state, self.load, self.pv)

        if self._tracking_timestep == self._data_length - self.horizon:
            self.done = True


        return self.get_updated_values()

    def train_test_split(self, train_size=0.67, shuffle = False, ):
        """
        Function to split our data between a training and testing set.

        Parameters
        ----------
        train_size : float, optional
            Value between 0 and 1 reflecting the percentage of the dataset that should be in the training set.
        shuffle: boolean
            Variable to know if the training and testing sets should be shuffled or in the 'temporal' order
            Not implemented yet for shuffle = True

        Attributes
        ----------
        _limit_index : int
            Index that delimit the training and testing sets in the time series
        load_train : dataframe
            Timeseries of load in training set
        pv_train: dataframe
            Timeseries of PV in training set
        load_test : dataframe
            Timeseries of load in testing set
        pv_test: dataframe
            Timeseries of PV in testing set
        grid_status_train: dataframe
            Timeseries of grid_status in training set
        grid_status_test: dataframe
            Timeseries of grid_status in testing set

        """
        self._limit_index = int(np.ceil(self._data_length*train_size))
        self.load_train = self._load_ts.iloc[:self._limit_index]
        self.pv_train = self._pv_ts.iloc[:self._limit_index]

        self.load_test = self._load_ts.iloc[self._limit_index:]
        self.pv_test = self._pv_ts.iloc[self._limit_index:]

        if self.architecture['grid'] == 1:
            self.grid_status_train = self._grid_status_ts.iloc[:self._limit_index]
            self.grid_status_test = self._grid_status_ts.iloc[self._limit_index:]



    def reset(self):
        """This function is used to reset the dataframes that track what is happening in simulation. Mainly used in RL."""
        temp_cost = copy(self._df_record_cost)
        temp_cost['epoch'] = self._epoch
        self._df_cost_per_epochs = self._df_cost_per_epochs.append(temp_cost, ignore_index=True)

        self._df_record_control_dict = self._df_record_control_dict[0:0]
        self._df_record_state = self._df_record_state.iloc[0,:]
        self._df_record_actual_production = self._df_record_actual_production[0:0]
        self._df_record_cost = self._df_record_cost[0:0]

        self._tracking_timestep = 0
        self.done = False

        self._epoch+=1

    ########################################################
    # FUNCTIONS TO UPDATE THE INTERNAL DATAFRAMES
    ########################################################


    def _record_action(self, control_dict, df):
        df = df.append(control_dict,ignore_index=True)

        return df


    def _update_status(self, control_dict, df, next_load, next_pv):
        #self.df_status = self.df_status.append(self.new_row, ignore_index=True)

        dict = {
            'load': next_load,
                    'pv': next_pv,
        }
        new_soc =np.nan
        if self.architecture['battery'] == 1:
            new_soc = df['battery_soc'].iloc[-1] + (control_dict['battery_charge']*self.parameters['battery_efficiency'].values[0]
                                                        - control_dict['battery_discharge']/self.parameters['battery_efficiency'].values[0])/self.parameters['battery_capacity'].values[0]
            #if col == 'net_load':
            capa_to_charge = max(
                (self.parameters['battery_soc_max'].values[0] * self.parameters['battery_capacity'].values[0] -
                 new_soc *
                 self.parameters['battery_capacity'].values[0]
                 ) / self.parameters['battery_efficiency'].values[0], 0)

            capa_to_discharge = max((new_soc *
                                     self.parameters['battery_capacity'].values[0]
                                     - self.parameters['battery_soc_min'].values[0] *
                                     self.parameters['battery_capacity'].values[0]
                                     ) * self.parameters['battery_efficiency'].values[0], 0)

            dict['battery_soc']=new_soc
            dict['capa_to_discharge'] = capa_to_discharge
            dict['capa_to_charge'] = capa_to_charge
            dict['grid_status'] = self._grid_status_ts.iloc[df.shape[0], 0]


        df = df.append(dict,ignore_index=True)



        return df


    #now we consider all the generators on all the time (mainly concern genset)
    
    def _check_constraints_genset(self, p_genset):
        if p_genset < 0:
            p_genset =0
            print('error, genset power cannot be lower than 0')
    
        if p_genset < self.parameters['genset_rated_power'].values[0] * self.parameters['genset_pmin'].values[0]:
            p_genset = self.parameters['genset_rated_power'].values[0] * self.parameters['genset_pmin'].values[0]
        
        if p_genset > self.parameters['genset_rated_power'].values[0] * self.parameters['genset_pmax'].values[0]:
            p_genset = self.parameters['genset_rated_power'].values[0] * self.parameters['genset_pmax'].values[0]
        
        return p_genset
        
    def _check_constraints_grid(self, p_import, p_export):
        if p_import < 0:
            p_import = 0

        if p_export <0:
            p_export = 0

        if p_import > self._zero and p_export > self._zero:
        	pass
            #print ('cannot import and export at the same time')
            #todo how to deal with that?
            
        if p_import > self.parameters['grid_power_import'].values[0]:
            p_import = self.parameters['grid_power_import'].values[0]

        if p_export > self.parameters['grid_power_export'].values[0]:
            p_export = self.parameters['grid_power_export'].values[0]
        
        return p_import, p_export
        
    def _check_constraints_battery(self, p_charge, p_discharge, status):

        if p_charge < 0:
            p_charge = 0

        if p_discharge < 0:
            p_discharge = 0

        if p_charge > self._zero and p_discharge > self._zero:
        	pass
            #print ('cannot import and export at the same time')
            #todo how to deal with that?

        capa_to_charge = max(
                        (self.parameters['battery_soc_max'].values[0] * self.parameters['battery_capacity'].values[0] -
                         status['battery_soc'].iloc[-1] *
                         self.parameters['battery_capacity'].values[0]
                         ) / self.parameters['battery_efficiency'].values[0], 0)

        capa_to_discharge = max((status['battery_soc'].iloc[-1] *
                                 self.parameters['battery_capacity'].values[0]
                                 - self.parameters['battery_soc_min'].values[0] *
                                 self.parameters['battery_capacity'].values[0]
                                 ) * self.parameters['battery_efficiency'].values[0], 0)

        if p_charge > capa_to_charge or p_charge > self.parameters['battery_power_charge'].values[0]:
            p_charge = min (capa_to_charge, self.parameters['battery_power_charge'].values[0])


        if p_discharge > capa_to_discharge or p_discharge > self.parameters['battery_power_discharge'].values[0]:
            p_discharge = min (capa_to_discharge, self.parameters['battery_power_discharge'].values[0])

        return p_charge, p_discharge

    def _record_production(self, control_dict, df, status):

        #todo enforce constraints
        #todo make sure the control actions repect their respective constriants

        #todo pv
        total_load = 0
        total_production = 0
        threshold = 0.001
        total_load = control_dict['load'] - control_dict['pv']


        #check the generator constraints


        try:
            total_production += control_dict['loss_load']
        except:
            control_dict['loss_load'] =0

        if self.architecture['PV'] == 1:
            try:
                total_production -= control_dict['pv_curtailed']
            except:
                control_dict['pv_curtailed'] = 0

        if self.architecture['genset'] == 1:
            try:
                p_genset = control_dict['genset']
            except:
                p_genset = 0
                print("this microgrid has a genset, you should add a 'genset' field to your control dictionnary")

            control_dict['genset'] = self._check_constraints_genset(p_genset)
            total_production += control_dict['genset']

        if self.architecture['grid'] == 1:
            try:
                p_import = control_dict['grid_import']
                p_export = control_dict['grid_export']
            except:
                p_import = 0
                p_export = 0
                print("this microgrid is grid connected, you should add a 'grid_import' and a 'grid_export' field to your control dictionnary")

            p_import, p_export = self._check_constraints_grid(p_import, p_export)
            control_dict['grid_import'] = p_import
            control_dict['grid_export'] = p_export

            total_production += control_dict['grid_import']
            total_production -= control_dict['grid_export']

        if self.architecture['battery'] == 1:

            try:
                p_charge=control_dict['battery_charge']
                p_discharge=control_dict['battery_discharge']

            except:
                p_charge = 0
                p_discharge = 0
                print(
                    "this microgrid is grid connected, you should add a 'battery_charge' and a 'battery_discharge' field to your control dictionnary")


            p_charge, p_discharge = self._check_constraints_battery(p_charge,
                                                                   p_discharge,
                                                                   status)
            control_dict['battery_discharge'] = p_discharge
            control_dict['battery_charge'] = p_charge

            total_production += control_dict['battery_discharge']
            total_production -= control_dict['battery_charge']

        if abs(total_production - total_load) < threshold:
            df = df.append(control_dict, ignore_index=True)

        elif total_production > total_load :
            # here we consider we produced more than needed ? we pay the price of the full cost proposed?
            # penalties ?
            df = df.append(control_dict, ignore_index=True)
            #print('total_production > total_load')
            #print(control_dict)

        elif total_production < total_load :
            control_dict['loss_load']+= total_load-total_production
            df = df.append(control_dict, ignore_index=True)
            #print('total_production < total_load')
            #print(control_dict)

        return df

    def _record_cost(self, control_dict, df):

        cost = control_dict['loss_load'] * self.parameters['cost_loss_load'].values[0]

        if self.architecture['genset'] == 1:
            cost += control_dict['genset'] * self.parameters['fuel_cost'].values[0]

        if self.architecture['grid'] ==1:


            cost +=( control_dict['grid_import'] * self.parameters['grid_price_import'].values[0]
                     - control_dict['grid_export'] * self.parameters['grid_price_export'].values[0])

        cost_dict= {'cost': cost}

        df = df.append(cost_dict, ignore_index=True)

        return df

    ########################################################
    # PRINT FUNCTIONS
    ########################################################

    def print_info(self):

        print('Microgrid parameters')
        display(self.parameters)
        print('Architecture:')
        print(self.architecture)
        print('Actions: ')
        print(self._df_record_control_dict.columns)
        print('Control dictionnary:')
        print(self.control_dict)
        print('Status: ')
        print(self._df_record_state.columns)
        print('Has run mpc baseline:')
        print(self._has_run_mpc_baseline)
        print('Has run rule based baseline:')
        print(self._has_run_rule_based_baseline)

    def print_control_info(self):

        print('you should fill this dictionnary at each time step')
        print('it is included in the mg_data object')
        print('you can copy it by: ctrl = mg_data.control_dict')
        print('or you can use self.get_conrol_dict()')
        print('Control dictionnary:')
        print(self.control_dict)

    def print_updates_parameters(self):
        state={}
        for i in self._df_record_state.columns:
            state[i] = self._df_record_state[i].iloc[-1]

        print(state)


    ########################################################
    # BENCHMARK RELATED FUNCTIONS
    ########################################################

    # Todo later: add reserve for pymgrid
    # def _generate_genset_reserves(self, run_dict):
    #
    #     # spinning=run_dict['next_load']*0.2
    #
    #     nb_gen_min = int(math.ceil(run_dict['next_peak'] / self.genset_power_max))
    #
    #     return nb_gen_min

    def _generate_priority_list(self, architecture, parameters , grid_status=0,  ):

        # compute marginal cost of each ressource
        # construct priority list
        # should receive fuel cost and cost curve, price of electricity
        if architecture['battery'] != 0 and architecture['grid'] == 1:


            if parameters['grid_price_export'].values[0] / (parameters['battery_efficiency'].values[0]**2) < parameters['grid_price_import'].values[0]:

                # should return something like ['gen', starting at in MW]?
                priority_dict = {'PV': 1 * architecture['PV'],
                                 'battery': 2 * architecture['battery'],
                                 'grid': 3 * architecture['grid'] * grid_status,
                                 'genset': 4 * architecture['genset']}

            else:
                # should return something like ['gen', starting at in MW]?
                priority_dict = {'PV': 1 * architecture['PV'],
                                 'battery': 3 * architecture['battery'],
                                 'grid': 2 * architecture['grid'] * grid_status,
                                 'genset': 4 * architecture['genset']}

        else:
            priority_dict = {'PV': 1 * architecture['PV'],
                             'battery': 2 * architecture['battery'],
                             'grid': 3 * architecture['grid'] * grid_status,
                             'genset': 4 * architecture['genset']}

        return priority_dict

    def _run_priority_based(self, load, pv, parameters, status, priority_dict):

        temp_load = load
        # todo add reserves to pymgrid
        excess_gen = 0

        pCharge = 0
        pDischarge = 0
        pImport = 0
        pExport = 0
        pGenset = 0
        load_not_matched = 0
        pv_not_curtailed = 0
        self_consumed_pv = 0

        if self.architecture['genset'] == 1:
            min_load = self.parameters['genset_rater_power'].values[0] * self.parameters['genset_pmin'].values[0]
            temp_load = temp_load - min_load
        # for gen with prio i in 1:max(priority_dict)
        # we sort the priority list
        # probably we should force the PV to be number one, the min_power should be absorbed by genset, grid?
        sorted_priority = sorted(priority_dict.items(), key=operator.itemgetter(1))
        # print (sorted_priority)
        for gen, priority in sorted_priority:  # .iteritems():

            if priority > 0:

                if gen == 'PV':
                    temp_load_for_excess = copy(temp_load)
                    # print (temp_load * self.maximum_instantaneous_pv_penetration - run_dict['next_pv'])
                    self_consumed_pv = min(temp_load, pv)  # self.maximum_instantaneous_pv_penetration,
                    temp_load = max(0, temp_load - self_consumed_pv)
                    excess_gen = pv - self_consumed_pv
                    # temp_load = max(0, temp_load * self.maximum_instantaneous_pv_penetration - run_dict['next_pv'])
                    # excess_gen = abs(min(0, temp_load_for_excess * self.maximum_instantaneous_pv_penetration - run_dict['next_pv']))

                    # print (temp_load)
                    pv_not_curtailed = pv_not_curtailed + pv - excess_gen

                if gen == 'battery':

                    capa_to_charge = max(
                        (parameters['battery_soc_max'].values[0] * parameters['battery_capacity'].values[0] -
                         status['battery_soc'].iloc[-1] *
                         parameters['battery_capacity'].values[0]
                         ) / self.parameters['battery_efficiency'].values[0], 0)
                    capa_to_discharge = max((status['battery_soc'].iloc[-1] *
                                             parameters['battery_capacity'].values[0]
                                             - parameters['battery_soc_min'].values[0] *
                                             parameters['battery_capacity'].values[0]
                                             ) * parameters['battery_efficiency'].values[0], 0)
                    if temp_load > 0:
                        pDischarge = max(0, min(capa_to_discharge, parameters['battery_power_discharge'].values[0],
                                                temp_load))
                        temp_load = temp_load - pDischarge

                    elif excess_gen > 0:
                        pCharge = max(0, min(capa_to_charge, parameters['battery_power_charge'].values[0],
                                             excess_gen))
                        excess_gen = excess_gen - pCharge

                        pv_not_curtailed = pv_not_curtailed + pCharge

                if gen == 'grid':
                    if temp_load > 0:
                        pImport = temp_load
                        temp_load = 0



                    elif excess_gen > 0:
                        pExport = excess_gen
                        excess_gen = 0

                        pv_not_curtailed = pv_not_curtailed + pExport

                if gen == 'genset':
                    if temp_load > 0:
                        pGenset = temp_load + min_load
                        temp_load = 0
                        # pGenset = pGenset + min_load
                        min_load = 0

        if temp_load > 0:
            load_not_matched = 1

        control_dict = {'battery_charge': pCharge,
                        'battery_discharge': pDischarge,
                        'genset': pGenset,
                        'grid_import': pImport,
                        'grid_export': pExport,
                        'loss_load': load_not_matched,
                        'pv_consummed': pv_not_curtailed,
                        'pv_curtailed': pv - pv_not_curtailed,
                        'load': load,
                        'pv': pv}
        # 'nb_gen_min': nb_gen_min}

        return control_dict

<<<<<<< HEAD
    def _baseline_rule_based(self, priority_list=0, length=8760):

        self.baseline_priority_list_action = copy(self._df_record_control_dict)
        self.baseline_priority_list_update_status = copy(self._df_record_state)
        self.baseline_priority_list_record_production = copy(self._df_record_actual_production)
        self.baseline_priority_list_cost = copy(self._df_record_cost)

        for i in range(length - self.horizon):

            if self.architecture['grid'] == 1:
                priority_dict = self._generate_priority_list(self.architecture, self.parameters,
                                                             self._grid_status_ts.iloc[i].values[0])
            else:
                priority_dict = self._generate_priority_list(self.architecture, self.parameters)

            control_dict = self._run_priority_based(self._load_ts.iloc[i].values[0], self._pv_ts.iloc[i].values[0],
                                                    self.parameters,
                                                    self.baseline_priority_list_update_status, priority_dict)

            self.baseline_priority_list_action = self._record_action(control_dict,
                                                                     self.baseline_priority_list_action)

            self.baseline_priority_list_record_production = self._record_production(control_dict,
                                                                                    self.baseline_priority_list_record_production,
                                                                                    self.baseline_priority_list_update_status)

            self.baseline_priority_list_update_status = self._update_status(
                self.baseline_priority_list_record_production.iloc[-1, :].to_dict(),
                self.baseline_priority_list_update_status, self._load_ts.iloc[i].values[0], self._pv_ts.iloc[i].values[0])

            self.baseline_priority_list_cost = self._record_cost(
                self.baseline_priority_list_record_production.iloc[-1, :].to_dict(),
                self.baseline_priority_list_cost)

        self._has_run_rule_based_baseline = True
=======
>>>>>>> 1299a79d

    def _mpc_lin_prog_cvxpy(self, parameters, load, pv, grid, status, horizon=24):
        # todo switch to a matrix structure
        load = np.reshape(load, (horizon,))
        # todo mip to choose which generators are online
        fuel_cost_polynom = 0
        if self.architecture['genset'] == 1:
            fuel_cost_polynom = []
            fuel_cost_polynom_order = self.parameters['genset_polynom_order'].values[0]
            for i in range(fuel_cost_polynom_order):
                fuel_cost_polynom.append(self.parameters['genset_polynom_' + str(i)].values[0])

        # variables
        # if self.architecture['genset'] ==1:
        p_genset = cp.Variable((horizon,), pos=True)

        # if self.architecture['grid']==1:
        p_grid_import = cp.Variable((horizon,), pos=True)
        p_grid_export = cp.Variable((horizon,), pos=True)
        u_import = cp.Variable((horizon,), pos=True)  # boolean=True)
        u_export = cp.Variable((horizon,), pos=True)  # boolean=True)

        # if self.architecture['battery'] == 1:
        p_charge = cp.Variable((horizon,), pos=True)
        p_discharge = cp.Variable((horizon,), pos=True)
        u_charge = cp.Variable((horizon,), pos=True)  # boolean=True)
        u_discharge = cp.Variable((horizon,), pos=True)  # boolean=True)
        nb_battery_cycle = cp.Variable((horizon,), pos=True)

        # if self.architecture['pv']==1:
        p_curtail_pv = cp.Variable((horizon,), pos=True)

        p_loss_load = cp.Variable((horizon,), pos=True)

        # parameters
        fuel_cost = np.zeros(horizon)
        p_price_import = np.zeros(horizon)
        p_price_export = np.zeros(horizon)
        cost_battery_cycle = np.zeros(horizon)

        cost_loss_load = parameters['cost_loss_load'].values[0] * np.ones(horizon)

        # Constraints
        constraints = []
        total_cost = 0.0
        constraints += [p_loss_load <= load]
        if self.architecture['genset'] == 1:
            # p_genset_min = parameters['genset_pmin'].values[0] * np.ones(horizon)
            # p_genset_max = parameters['genset_pmax'].values[0] * np.ones(horizon)
            p_genset_min = parameters['genset_pmin'].values[0] * parameters['genset_rated_power'].values[0]
            p_genset_max = parameters['genset_pmax'].values[0] * parameters['genset_rated_power'].values[0]
            fuel_cost = parameters['fuel_cost'].values[0] * np.ones(horizon)

            for t in range(horizon):
                constraints += [p_genset[t] >= p_genset_min,
                                p_genset[t] <= p_genset_max]

                total_cost += (p_genset[t] * fuel_cost[t])

        else:
            for t in range(horizon):
                constraints += [p_genset[t] == 0]

        if self.architecture['grid'] == 1:

            grid = np.reshape(grid, (horizon,))
            p_grid_import_max = parameters['grid_power_import'].values[0]
            p_grid_export_max = parameters['grid_power_export'].values[0]
            p_price_import = parameters['grid_price_import'].values[0] * np.ones(horizon)
            p_price_export = parameters['grid_price_export'].values[0] * np.ones(horizon)

            for t in range(horizon):
                constraints += [p_grid_import[t] <= p_grid_import_max * grid[t],
                                p_grid_export[t] <= p_grid_export_max * grid[t],
                                ]

                total_cost += (p_grid_import[t] * p_price_import[t]
                               - p_grid_export[t] * p_price_export[t])




        else:
            for t in range(horizon):
                constraints += [p_grid_import[t] == 0,
                                p_grid_export[t] == 0]

        if self.architecture['battery'] == 1:
            nb_battery_cycle = cp.Variable((horizon,), pos=True)
            battery_soc = cp.Variable((horizon,), pos=True)

            cost_battery_cycle = parameters['battery_cost_cycle'].values[0] / (
                        2 * parameters['battery_capacity'].values[0]) * np.ones(horizon)

            p_charge_max = parameters['battery_power_charge'].values[0]
            p_discharge_max = parameters['battery_power_discharge'].values[0]

            for t in range(horizon):
                constraints += [p_charge[t] <= p_charge_max,
                                p_discharge[t] <= p_discharge_max,
                                u_charge[t] + u_discharge[t] <= 1]

                constraints += [battery_soc[t] >= parameters['battery_soc_min'].values[0],
                                battery_soc[t] <= parameters['battery_soc_max'].values[0]]

                total_cost += (p_charge[t] * cost_battery_cycle[t] + p_discharge[t] * cost_battery_cycle[t])

            soc_0 = status.iloc[-1]['battery_soc']
            constraints += [battery_soc[0] == soc_0 + (p_charge[0] * parameters['battery_efficiency'].values[0]
                                                       - p_discharge[0] / parameters['battery_efficiency'].values[
                                                           0]) /
                            parameters['battery_capacity'].values[0]]
            for t in range(1, horizon):
                constraints += [
                    battery_soc[t] == battery_soc[t - 1] + (p_charge[t] * parameters['battery_efficiency'].values[0]
                                                            - p_discharge[t] /
                                                            parameters['battery_efficiency'].values[
                                                                0]) / parameters['battery_capacity'].values[0]]


        else:
            for t in range(horizon):
                constraints += [p_charge[t] == 0,
                                p_discharge[t] == 0]

        if self.architecture['PV'] == 1:
            pv = np.reshape(pv, (horizon,))
            for t in range(horizon):
                constraints += [p_curtail_pv[t] <= pv[t]]
        else:
            for t in range(horizon):
                constraints += [p_curtail_pv[t] == 0]

        # constraint balance of power

        for t in range(horizon):
            total_cost += p_loss_load[t] * cost_loss_load[t]
            constraints += [p_genset[t]
                            + p_discharge[t]
                            - p_charge[t]
                            - p_curtail_pv[t]
                            + p_loss_load[t]
                            + p_grid_import[t]
                            - p_grid_export[t]
                            == load[t] - pv[t]]

        # Objective function
        obj = cp.Minimize(total_cost)

        # todo fuel cost to consider polynom

        # set fuel consumption times price, elect * price, battery degradation
        # if fuel_cost_polynom_order == 0:
        #     obj = cp.Minimize(cp.sum(p_grid_import*p_price_import-p_grid_export*p_price_export))
        #
        # if fuel_cost_polynom_order == 1:
        #     obj = cp.Minimize(cp.sum(fuel_cost_polynom[0] +fuel_cost_polynom[1] * p_genset +
        #                              p_grid_import * p_price_import - p_grid_export * p_price_export))
        #
        # if fuel_cost_polynom_order == 2:
        #     obj = cp.Minimize(cp.sum(fuel_cost_polynom[0] +fuel_cost_polynom[1] * p_genset +
        #                              fuel_cost_polynom[2] * p_genset**2 +
        #                              p_grid_import * p_price_import - p_grid_export * p_price_export))

        prob = cp.Problem(obj, constraints)
        prob.solve()  # verbose=True)#, solver=cp.ECOS,)

        control_dict = {'battery_charge': p_charge.value[0],
                        'battery_discharge': p_discharge.value[0],
                        'genset': p_genset.value[0],
                        'grid_import': p_grid_import.value[0],
                        'grid_export': p_grid_export.value[0],
                        'loss_load': p_loss_load.value[0],
                        'pv_consummed': pv[0] - p_curtail_pv.value[0],
                        'pv_curtailed': p_curtail_pv.value[0],
                        'load': load[0],
                        'pv': pv[0]}

        return control_dict

    def _baseline_rule_based(self, priority_list=0, length=8760):

        self.baseline_priority_list_action = copy(self._df_record_control_dict)
        self.baseline_priority_list_update_status = copy(self._df_record_state)
        self.baseline_priority_list_record_production = copy(self._df_record_actual_production)
        self.baseline_priority_list_cost = copy(self._df_record_cost)

        n = length - self.horizon
        print_ratio = n/100

        for i in range(length - self.horizon):

            e = i

            if e == (n-1):

               e = n

            e = e/print_ratio

            sys.stdout.write("\rIn Progress %d%% " % e)
            sys.stdout.flush()

            if e == 100:

                sys.stdout.write("\nRules Based Calculation Finished")
                sys.stdout.flush()


            if self.architecture['grid'] == 1:
                priority_dict = self._generate_priority_list(self.architecture, self.parameters,
                                                             self._grid_status_ts.iloc[i].values[0])
            else:
                priority_dict = self._generate_priority_list(self.architecture, self.parameters)

            control_dict = self._run_priority_based(self._load_ts.iloc[i].values[0], self._pv_ts.iloc[i].values[0],
                                                    self.parameters,
                                                    self.baseline_priority_list_update_status, priority_dict)

            self.baseline_priority_list_action = self._record_action(control_dict,
                                                                     self.baseline_priority_list_action)

            self.baseline_priority_list_record_production = self._record_production(control_dict,
                                                                                    self.baseline_priority_list_record_production,
                                                                                    self.baseline_priority_list_update_status)

            self.baseline_priority_list_update_status = self._update_status(
                self.baseline_priority_list_record_production.iloc[-1, :].to_dict(),
                self.baseline_priority_list_update_status)

            self.baseline_priority_list_cost = self._record_cost(
                self.baseline_priority_list_record_production.iloc[-1, :].to_dict(),
                self.baseline_priority_list_cost)

        self._has_run_rule_based_baseline = True

    def _baseline_linprog(self, forecast_error=0, length=8760):

        self.baseline_linprog_action = copy(self._df_record_control_dict)
        self.baseline_linprog_update_status = copy(self._df_record_state)
        self.baseline_linprog_record_production = copy(self._df_record_actual_production)
        self.baseline_linprog_cost = copy(self._df_record_cost)

        n = length - self.horizon
        print_ratio = n/100

        for i in range(n):

            e = i

            if e == (n-1):

               e = n

            e = e/print_ratio

            sys.stdout.write("\rIn Progress %d%% " % e)
            sys.stdout.flush()

            if e == 100:

                sys.stdout.write("\nMPC Calculation Finished")
                sys.stdout.flush()
        	
            if self.architecture['grid'] == 0:
                temp_grid = np.zeros(self.horizon)
            else:
                temp_grid = self._grid_status_ts.iloc[i:i + self.horizon].values

            control_dict = self._mpc_lin_prog_cvxpy(self.parameters, self._load_ts.iloc[i:i + self.horizon].values,
                                                    self._pv_ts.iloc[i:i + self.horizon].values,
                                                    temp_grid,
                                                    self.baseline_linprog_update_status,
                                                    self.horizon)

            self.baseline_linprog_action = self._record_action(control_dict, self.baseline_linprog_action)

            self.baseline_linprog_record_production = self._record_production(control_dict,
                                                                              self.baseline_linprog_record_production,
                                                                              self.baseline_linprog_update_status)

            self.baseline_linprog_update_status = self._update_status(
                self.baseline_linprog_record_production.iloc[-1, :].to_dict(),
                self.baseline_linprog_update_status, self._load_ts.iloc[i].values[0], self._pv_ts.iloc[i].values[0])

            self.baseline_linprog_cost = self._record_cost(
                self.baseline_linprog_record_production.iloc[-1, :].to_dict(),
                self.baseline_linprog_cost)

            self._has_run_mpc_baseline = True



    def compute_benchmark(self, benchmark_to_compute='all'):

        if benchmark_to_compute == 'all':
            self._baseline_rule_based()
            self._baseline_linprog()

        if benchmark_to_compute == 'rule_based':
            self._baseline_rule_based()

        if benchmark_to_compute == 'mpc_linprog':
            self._baseline_linprog()

    ########################################################
    # RL UTILITY FUNCTIONS
    ########################################################
    #todo add a forecasting function that add noise to the time series
    #todo forecasting function can be used for both mpc benchmart and rl loop


    #todo verbose<|MERGE_RESOLUTION|>--- conflicted
+++ resolved
@@ -935,44 +935,6 @@
 
         return control_dict
 
-<<<<<<< HEAD
-    def _baseline_rule_based(self, priority_list=0, length=8760):
-
-        self.baseline_priority_list_action = copy(self._df_record_control_dict)
-        self.baseline_priority_list_update_status = copy(self._df_record_state)
-        self.baseline_priority_list_record_production = copy(self._df_record_actual_production)
-        self.baseline_priority_list_cost = copy(self._df_record_cost)
-
-        for i in range(length - self.horizon):
-
-            if self.architecture['grid'] == 1:
-                priority_dict = self._generate_priority_list(self.architecture, self.parameters,
-                                                             self._grid_status_ts.iloc[i].values[0])
-            else:
-                priority_dict = self._generate_priority_list(self.architecture, self.parameters)
-
-            control_dict = self._run_priority_based(self._load_ts.iloc[i].values[0], self._pv_ts.iloc[i].values[0],
-                                                    self.parameters,
-                                                    self.baseline_priority_list_update_status, priority_dict)
-
-            self.baseline_priority_list_action = self._record_action(control_dict,
-                                                                     self.baseline_priority_list_action)
-
-            self.baseline_priority_list_record_production = self._record_production(control_dict,
-                                                                                    self.baseline_priority_list_record_production,
-                                                                                    self.baseline_priority_list_update_status)
-
-            self.baseline_priority_list_update_status = self._update_status(
-                self.baseline_priority_list_record_production.iloc[-1, :].to_dict(),
-                self.baseline_priority_list_update_status, self._load_ts.iloc[i].values[0], self._pv_ts.iloc[i].values[0])
-
-            self.baseline_priority_list_cost = self._record_cost(
-                self.baseline_priority_list_record_production.iloc[-1, :].to_dict(),
-                self.baseline_priority_list_cost)
-
-        self._has_run_rule_based_baseline = True
-=======
->>>>>>> 1299a79d
 
     def _mpc_lin_prog_cvxpy(self, parameters, load, pv, grid, status, horizon=24):
         # todo switch to a matrix structure
@@ -1201,7 +1163,7 @@
 
             self.baseline_priority_list_update_status = self._update_status(
                 self.baseline_priority_list_record_production.iloc[-1, :].to_dict(),
-                self.baseline_priority_list_update_status)
+                self.baseline_priority_list_update_status, self._load_ts.iloc[i].values[0], self._pv_ts.iloc[i].values[0])
 
             self.baseline_priority_list_cost = self._record_cost(
                 self.baseline_priority_list_record_production.iloc[-1, :].to_dict(),

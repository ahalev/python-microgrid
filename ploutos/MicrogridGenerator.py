--- conflicted
+++ resolved
@@ -143,10 +143,6 @@
         return self._get_random_file(path)
 
     def _generate_weak_grid_profile(self, outage_per_day, duration_of_outage,nb_time_step_per_year):
-<<<<<<< HEAD
-=======
-        np.random.seed(self.random_seed)
->>>>>>> a68dd5fa
 
         #weak_grid_timeseries = np.random.random_integers(0,1, int(nb_time_step_per_year+1) ) #for a number of time steps, value between 0 and 1
         #generate a timeseries of 8760/timestep points based on np.random seed
@@ -244,11 +240,8 @@
         if weak_grid == 1:
             rand_outage_per_day = np.random.randn()*3/4 +0.25
             rand_duration = np.random.randint(low=1, high =8)
-<<<<<<< HEAD
             grid_ts = self._generate_weak_grid_profile( rand_outage_per_day, rand_duration,8760/self.timestep)
-=======
-            grid_ts = self._generate_weak_grid_profile(self, rand_outage_per_day, rand_duration,8760/self.timestep)
->>>>>>> a68dd5fa
+
         else:
             grid_ts=pd.DataFrame([1+i*0 for i in range(int(np.floor(8760/self.timestep)))], columns=['grid_status'])
 
